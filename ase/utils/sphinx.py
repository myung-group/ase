--- conflicted
+++ resolved
@@ -1,6 +1,5 @@
 from __future__ import print_function
 import os
-import types
 import warnings
 from os.path import join
 from stat import ST_MTIME
@@ -91,11 +90,7 @@
             module = __import__('.'.join(components[:n]))
     except ImportError:
         if module is None:
-<<<<<<< HEAD
             print('epydoc: could not process: %s' % str(components))
-=======
-            print('epydoc: could not process:', str(components))
->>>>>>> 2c61df73
             raise
         for component in components[1:n]:
             module = getattr(module, component)
@@ -117,7 +112,7 @@
     return [node], []
 
 
-def create_png_files(run_all_python_files=False, exclude=[]):
+def create_png_files():
     errcode = os.system('povray -h 2> /dev/null')
     if errcode:
         warnings.warn('No POVRAY!')
@@ -141,8 +136,6 @@
         for filename in filenames:
             if filename.endswith('.py'):
                 path = join(dirpath, filename)
-                if path in exclude:
-                    continue
                 lines = open(path).readlines()
                 try:
                     line = lines[0]
@@ -150,11 +143,9 @@
                     continue
                 if 'coding: utf-8' in line:
                     line = lines[1]
-                run = False
-                if run_all_python_files:
-                    run = True
-                elif line.startswith('# creates:'):
+                if line.startswith('# creates:'):
                     t0 = os.stat(path)[ST_MTIME]
+                    run = False
                     for file in line.split()[2:]:
                         file = file.rstrip(',')
                         try:
@@ -166,26 +157,16 @@
                             if t < t0:
                                 run = True
                                 break
-<<<<<<< HEAD
                     if run:
-                        print(('running:', join(dirpath, filename)))
+                        print('running:', join(dirpath, filename))
                         os.chdir(dirpath)
                         plt.figure()
                         try:
-                            exec(compile(open(filename).read(), filename, 'exec'), {})
+                            exec(open(filename).read())
                         finally:
                             os.chdir(olddir)
                         for file in line.split()[2:]:
                             print((dirpath, file))
-=======
-                if run:
-                    print('running:', join(dirpath, filename))
-                    os.chdir(dirpath)
-                    plt.figure()
-                    try:
-                        execfile(filename, {})
-                    finally:
-                        os.chdir(olddir)
->>>>>>> 2c61df73
+
         if '.svn' in dirnames:
             dirnames.remove('.svn')