--- conflicted
+++ resolved
@@ -1,82 +1,12 @@
 from __future__ import absolute_import, print_function
-<<<<<<< HEAD
-=======
-import datetime
 import functools
-import json
->>>>>>> 2ff3efca
 import os
 
 import numpy as np
 
 from ase.db.core import Database, ops, parallel, lock, now, reserved_keys
 from ase.parallel import world
-<<<<<<< HEAD
-from ase.db.core import Database, ops, parallel, lock, now
-from ase.db.core import reserved_keys
 from ase.io.json import encode, read_json
-=======
-
-
-class MyEncoder(json.JSONEncoder):
-    def default(self, obj):
-        if isinstance(obj, np.ndarray):
-            return obj.tolist()
-        if isinstance(obj, datetime.datetime):
-            return {'__datetime__': obj.isoformat()}
-        if hasattr(obj, 'todict'):
-            return obj.todict()
-        return json.JSONEncoder.default(self, obj)
-
-
-encode = MyEncoder().encode
-
-
-def object_hook(dct):
-    if '__datetime__' in dct:
-        return datetime.datetime.strptime(dct['__datetime__'],
-                                          '%Y-%m-%dT%H:%M:%S.%f')
-    return dct
-
-
-mydecode = json.JSONDecoder(object_hook=object_hook).decode
-
-
-def intkey(key):
-    try:
-        return int(key)
-    except ValueError:
-        return key
-    
-    
-def numpyfy(obj):
-    if isinstance(obj, dict):
-        return dict((intkey(key), numpyfy(value))
-                    for key, value in obj.items())
-    if isinstance(obj, list) and len(obj) > 0:
-        try:
-            a = np.array(obj)
-        except ValueError:
-            obj = [numpyfy(value) for value in obj]
-        else:
-            if a.dtype in [bool, int, float]:
-                obj = a
-    return obj
-
-
-def decode(txt):
-    return numpyfy(mydecode(txt))
-
-    
-def read_json(name):
-    if isinstance(name, str):
-        fd = open(name, 'r')
-    else:
-        fd = name
-    dct = decode(fd.read())
-    fd.close()
-    return dct
->>>>>>> 2ff3efca
 
 
 class JSONDatabase(Database):
