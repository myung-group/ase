from __future__ import print_function
import sys
import optparse

import ase.io
from ase.db import connect
from ase.db.table import Table
from ase.visualize import view
from ase.db.summary import Summary
from ase.data import atomic_masses, chemical_symbols
from ase.calculators.calculator import get_calculator
from ase.db.core import float_to_time_string, now, dict2constraint, dict2atoms

import numpy as np


def plural(n, word):
    if n == 1:
        return '1 ' + word
    return '%d %ss' % (n, word)

    
description = """Selecton is a comma-separated list of
selections where each selection is of the type "ID", "keyword" or
"key=value".  Instead of "=", one can also use "<", "<=", ">=", ">"
and  "!=" (these must be protected from the shell by using quotes).
Special keys: id, user, calculator, age, natoms, energy, magmom,
and charge.  Chemical symbols can also be used to select number of
specific atomic species (H, He, Li, ...)."""

examples = ['calculator=nwchem',
            'age<1d',
            'natoms=1',
            'user=alice',
            '2.2<bandgap<4.1',
            'Cu>=10']


def main(args=sys.argv[1:]):
    if isinstance(args, str):
        args = args.split(' ')
    parser = optparse.OptionParser(
        usage='Usage: %prog db-name [selection] [options]',
        description=description,
        epilog='Selection examples: ' + ', '.join(examples) + '.')
    
    add = parser.add_option
    add('-v', '--verbose', action='store_true', default=False)
    add('-q', '--quiet', action='store_true', default=False)
    add('-n', '--count', action='store_true',
        help='Count number of selected rows.')
    add('-l', '--long', action='store_true',
        help='Long description of selected row')
    add('-i', '--insert-into', metavar='db-name',
        help='Insert selected rows into another database.')
    add('-a', '--add-from-file', metavar='[type:]filename',
        help='Add results from file.')
    add('-k', '--add-keywords', metavar='word1,word2,...',
        help='Add keywords to selected rows.  Keywords can only contain ' +
        'letters, numbers and the underscore character and the first ' +
        'character can not be a number.')
    add('-K', '--add-key-value-pairs', metavar='key1=val1,key2=val2,...',
        help='Add key-value pairs to selected rows.  Values must be numbers ' +
        'or strings and keys must follow the same rules as keywords.')
    add('--limit', type=int, default=500, metavar='N',
        help='Show only first N rows (default is 500 rows).  Use --limit=0 ' +
        'to show all.')
    add('--delete', action='store_true',
        help='Delete selected rows.')
    add('--delete-keywords', metavar='key1=word1,word2,...',
        help='Delete keywords for selected rows.')
    add('--delete-key-value-pairs', metavar='key1=val1,key2=val2,...',
        help='Delete key-value pairs for selected rows.')
    add('-y', '--yes', action='store_true',
        help='Say yes.')
    add('--explain', action='store_true',
        help='Explain query plan.')
    add('-c', '--columns', metavar='col1,col2,...',
        help='Specify columns to show.  Precede the column specification ' +
        'with a "+" in order to add columns to the default set of columns.  ' +
        'Precede by a "-" to remove columns.')
    add('-s', '--sort', metavar='column',
        help='Sort rows using column.  Default is to sort after ID.')
    add('-p', '--python-expression', metavar='expression',
        help='Examples: "id,energy", "id,mykey".')
    add('-w', '--open-web-browser', action='store_true',
        help='Open results in web-browser.')

    opts, args = parser.parse_args(args)

    if not args:
        parser.error('No database given')

    verbosity = 1 - opts.quiet + opts.verbose

    try:
        run(opts, args, verbosity)
    except Exception as x:
        if verbosity < 2:
            print('{0}: {1}'.format(x.__class__.__name__, x.message))
            sys.exit(1)
        else:
            raise

        
def run(opts, args, verbosity):
    filename = args.pop(0)
    query = ','.join(args)

    if query.isdigit():
        query = int(query)
    
    if opts.add_keywords:
        add_keywords = opts.add_keywords.split(',')
    else:
        add_keywords = []

    add_key_value_pairs = {}
    if opts.add_key_value_pairs:
        for pair in opts.add_key_value_pairs.split(','):
            key, value = pair.split('=')
            for type in [int, float]:
                try:
                    value = type(value)
                except ValueError:
                    pass
                else:
                    break
            add_key_value_pairs[key] = value

    con = connect(filename)
    
    if opts.add_from_file:
        filename = opts.add_from_file
        if ':' in filename:
            calculator_name, filename = filename.split(':')
            atoms = get_calculator(calculator_name)(filename).get_atoms()
        else:
            atoms = ase.io.read(filename)
        con.write(atoms, add_keywords, key_value_pairs=add_key_value_pairs)
        print('Added {0} from {1}'.format(atoms.get_chemical_formula(),
                                          filename))
        return
        
    if opts.count:
        n = 0
        for dct in con.select(query):
            n += 1
        print('%s' % plural(n, 'row'))
        return

    if opts.explain:
        for dct in con.select(query, explain=True,
                              verbosity=verbosity, limit=opts.limit):
            print('%d %d %d %s' % dct['explain'])
        return

    if opts.insert_into:
        con2 = connect(opts.insert_into)
        nkw = 0
        nkvp = 0
        nrows = 0
        con._allow_reading_old_format = True
        for dct in con.select(query):
            keywords = dct.get('keywords', [])
            for keyword in add_keywords:
                if keyword not in keywords:
                    keywords.append(keyword)
                    nkw += 1

            kvp = dct.get('key_value_pairs', {})
            nkvp = -len(kvp)
            kvp.update(add_key_value_pairs)
            nkvp += len(kvp)
            con2.write(dct, keywords, data=dct.get('data'), **kvp)
            nrows += 1
            
        print('Added %s and %s (%s updated)' %
              (plural(nkw, 'keyword'),
               plural(nkvp, 'key-value pair'),
               plural(len(add_key_value_pairs) * nrows - nkvp, 'pair')))
        print('Inserted %s' % plural(nrows, 'row'))
        return

    if add_keywords or add_key_value_pairs:
        ids = [dct['id'] for dct in con.select(query)]
        nkw, nkv = con.update(ids, add_keywords, **add_key_value_pairs)
        print('Added %s and %s (%s updated)' %
              (plural(nkw, 'keyword'),
               plural(nkv, 'key-value pair'),
               plural(len(add_key_value_pairs) * len(ids) - nkv, 'pair')))
        return

    if opts.delete:
        ids = [dct['id'] for dct in con.select(query)]
        if ids and not opts.yes:
            msg = 'Delete %s? (yes/no): ' % plural(len(ids), 'row')
            if raw_input(msg).lower() != 'yes':
                return
        con.delete(ids)
        print('Deleted %s' % plural(len(ids), 'row'))
        return

    if opts.python_expression:
        for dct in con.select(query):
            row = eval(opts.python_expression, dct)
            if not isinstance(row, (list, tuple, np.ndarray)):
                row = [row]
            print(', '.join(str(x) for x in row))
        return

    if opts.long:
        dct = con.get(query)
        summary = Summary(dct)
        if opts.open_web_browser:
            from ase.db.web import run
            run(summary=summary)
        else:
            summary.write()
    else:
<<<<<<< HEAD
        m = atomic_masses[d.numbers].sum()
    print('mass: {0:.3f} au'.format(m))
    if d.get('keywords'):
        print('keywords: ', ', '.join(d.keywords))
    kvp = d.get('key_value_pairs')
    if kvp:
        print('key-value pairs:')
        for key in sorted(kvp):
            print('    {0}: {1}'.format(key, kvp[key]))
    print('unique id:', d.unique_id)


def cut(txt, length):
    if len(txt) <= length:
        return txt
    return txt[:length - 3] + '...'


class Formatter:
    def __init__(self, cols, sort):
        self.sort = sort
        
        self.columns = ['id', 'age', 'user', 'formula', 'calc',
                        'energy', 'fmax', 'pbc', 'size', 'keywords', 'keyvals',
                        'charge', 'mass', 'fixed', 'smax', 'magmom']
        
        if cols is not None:
            if cols[0] == '+':
                cols = cols[1:]
            elif cols[0] != '-':
                self.columns = []
            for col in cols.split(','):
                if col[0] == '-':
                    self.columns.remove(col[1:])
                else:
                    self.columns.append(col.lstrip('+'))
        
        self.funcs = []
        for col in self.columns:
            f = getattr(self, col, None)
            if f is None:
                f = lambda dct, col=col: eval(col, {'d': dct})
            self.funcs.append(f)
            
    def format(self, dcts, sort=None):
        table = [self.columns]
        widths = [0 for col in self.columns]
        signs = [1 for col in self.columns]  # left or right adjust
        ids = []
        fd = sys.stdout
        for dct in dcts:
            row = []
            for i, f in enumerate(self.funcs):
                try:
                    s = f(dct)
                except AttributeError:
                    s = ''
                else:
                    if isinstance(s, int):
                        s = '%d' % s
                    elif isinstance(s, float):
                        s = '%.3f' % s
                    else:
                        signs[i] = -1
                    if len(s) > widths[i]:
                        widths[i] = len(s)
                row.append(s)
            table.append(row)
            ids.append(dct.id)
        widths = [w and max(w, len(col))
                  for w, col in zip(widths, self.columns)]
        
        if self.sort:
            headline = table.pop(0)
            n = self.columns.index(self.sort)
            table.sort(key=lambda row: row[n])
            table.insert(0, headline)
            
        for row in table:
            fd.write('|'.join('%*s' % (w * sign, s)
                              for w, sign, s in zip(widths, signs, row)
                              if w > 0))
            fd.write('\n')
        return ids
        
    def id(self, d):
        return d.id
    
    def age(self, d):
        return float_to_time_string(now() - d.ctime)

    def user(self, d):
        return d.user
    
    def formula(self, d):
        return Atoms(d.numbers).get_chemical_formula()

    def energy(self, d):
        return d.energy

    def size(self, d):
        dims = d.pbc.sum()
        if dims == 0:
            return ''
        if dims == 1:
            return np.linalg.norm(d.cell[d.pbc][0])
        if dims == 2:
            return np.linalg.norm(np.cross(*d.cell[d.pbc]))
        return abs(np.linalg.det(d.cell))

    def pbc(self, d):
        a, b, c = d.pbc
        return '%d%d%d' % tuple(d.pbc)

    def calc(self, d):
        return d.calculator

    def fmax(self, d):
        c = d.constraints
        if c is None:
            f = d.forces
        if len(c) > 1:
            f = d.forces
        c = c[0]
        if 'mask' in c:
            f = d.forces[np.invert(c['mask'])]
        else:
            f = d.forces
        return (f**2).sum(axis=1).max()**0.5

    def keywords(self, d):
        return cut(','.join(d.keywords), 30)

    def keyvals(self, d):
        return cut(','.join(['%s=%s' % (key, cut(str(value), 8))
                             for key, value in d.key_value_pairs.items()]), 40)

    def charge(self, d):
        return d.charge

    def mass(self, d):
        if 'masses' in d:
            return d.masses.sum()
        return atomic_masses[d.numbers].sum()

    def fixed(self, d):
        c = d.constraints
        if c is None:
            return ''
        if len(c) > 1:
            return '?'
        c = c[0]
        if 'mask' in c:
            return sum(c['mask'])
        return len(c['indices'])

    def smax(self, d):
        return (d.stress**2).max()**0.5

    def magmom(self, d):
        return d.magmom or ''
=======
        table = Table(con, query, opts.limit, verbosity, opts.columns,
                      opts.sort)
        if opts.open_web_browser:
            from ase.db.web import run
            run(table)
        else:
            table.write()
>>>>>>> 9a943602
<|MERGE_RESOLUTION|>--- conflicted
+++ resolved
@@ -218,174 +218,10 @@
         else:
             summary.write()
     else:
-<<<<<<< HEAD
-        m = atomic_masses[d.numbers].sum()
-    print('mass: {0:.3f} au'.format(m))
-    if d.get('keywords'):
-        print('keywords: ', ', '.join(d.keywords))
-    kvp = d.get('key_value_pairs')
-    if kvp:
-        print('key-value pairs:')
-        for key in sorted(kvp):
-            print('    {0}: {1}'.format(key, kvp[key]))
-    print('unique id:', d.unique_id)
-
-
-def cut(txt, length):
-    if len(txt) <= length:
-        return txt
-    return txt[:length - 3] + '...'
-
-
-class Formatter:
-    def __init__(self, cols, sort):
-        self.sort = sort
-        
-        self.columns = ['id', 'age', 'user', 'formula', 'calc',
-                        'energy', 'fmax', 'pbc', 'size', 'keywords', 'keyvals',
-                        'charge', 'mass', 'fixed', 'smax', 'magmom']
-        
-        if cols is not None:
-            if cols[0] == '+':
-                cols = cols[1:]
-            elif cols[0] != '-':
-                self.columns = []
-            for col in cols.split(','):
-                if col[0] == '-':
-                    self.columns.remove(col[1:])
-                else:
-                    self.columns.append(col.lstrip('+'))
-        
-        self.funcs = []
-        for col in self.columns:
-            f = getattr(self, col, None)
-            if f is None:
-                f = lambda dct, col=col: eval(col, {'d': dct})
-            self.funcs.append(f)
-            
-    def format(self, dcts, sort=None):
-        table = [self.columns]
-        widths = [0 for col in self.columns]
-        signs = [1 for col in self.columns]  # left or right adjust
-        ids = []
-        fd = sys.stdout
-        for dct in dcts:
-            row = []
-            for i, f in enumerate(self.funcs):
-                try:
-                    s = f(dct)
-                except AttributeError:
-                    s = ''
-                else:
-                    if isinstance(s, int):
-                        s = '%d' % s
-                    elif isinstance(s, float):
-                        s = '%.3f' % s
-                    else:
-                        signs[i] = -1
-                    if len(s) > widths[i]:
-                        widths[i] = len(s)
-                row.append(s)
-            table.append(row)
-            ids.append(dct.id)
-        widths = [w and max(w, len(col))
-                  for w, col in zip(widths, self.columns)]
-        
-        if self.sort:
-            headline = table.pop(0)
-            n = self.columns.index(self.sort)
-            table.sort(key=lambda row: row[n])
-            table.insert(0, headline)
-            
-        for row in table:
-            fd.write('|'.join('%*s' % (w * sign, s)
-                              for w, sign, s in zip(widths, signs, row)
-                              if w > 0))
-            fd.write('\n')
-        return ids
-        
-    def id(self, d):
-        return d.id
-    
-    def age(self, d):
-        return float_to_time_string(now() - d.ctime)
-
-    def user(self, d):
-        return d.user
-    
-    def formula(self, d):
-        return Atoms(d.numbers).get_chemical_formula()
-
-    def energy(self, d):
-        return d.energy
-
-    def size(self, d):
-        dims = d.pbc.sum()
-        if dims == 0:
-            return ''
-        if dims == 1:
-            return np.linalg.norm(d.cell[d.pbc][0])
-        if dims == 2:
-            return np.linalg.norm(np.cross(*d.cell[d.pbc]))
-        return abs(np.linalg.det(d.cell))
-
-    def pbc(self, d):
-        a, b, c = d.pbc
-        return '%d%d%d' % tuple(d.pbc)
-
-    def calc(self, d):
-        return d.calculator
-
-    def fmax(self, d):
-        c = d.constraints
-        if c is None:
-            f = d.forces
-        if len(c) > 1:
-            f = d.forces
-        c = c[0]
-        if 'mask' in c:
-            f = d.forces[np.invert(c['mask'])]
-        else:
-            f = d.forces
-        return (f**2).sum(axis=1).max()**0.5
-
-    def keywords(self, d):
-        return cut(','.join(d.keywords), 30)
-
-    def keyvals(self, d):
-        return cut(','.join(['%s=%s' % (key, cut(str(value), 8))
-                             for key, value in d.key_value_pairs.items()]), 40)
-
-    def charge(self, d):
-        return d.charge
-
-    def mass(self, d):
-        if 'masses' in d:
-            return d.masses.sum()
-        return atomic_masses[d.numbers].sum()
-
-    def fixed(self, d):
-        c = d.constraints
-        if c is None:
-            return ''
-        if len(c) > 1:
-            return '?'
-        c = c[0]
-        if 'mask' in c:
-            return sum(c['mask'])
-        return len(c['indices'])
-
-    def smax(self, d):
-        return (d.stress**2).max()**0.5
-
-    def magmom(self, d):
-        return d.magmom or ''
-=======
         table = Table(con, query, opts.limit, verbosity, opts.columns,
                       opts.sort)
         if opts.open_web_browser:
             from ase.db.web import run
             run(table)
         else:
-            table.write()
->>>>>>> 9a943602
+            table.write()