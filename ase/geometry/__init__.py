--- conflicted
+++ resolved
@@ -6,11 +6,7 @@
                                crystal_structure_from_cell)
 from ase.geometry.distance import distance
 
-<<<<<<< HEAD
-__all__ = ['wrap_positions', 'undo_pbc_jumps', 'get_layers', 'find_mic', 'get_duplicate_atoms',
-           'cell_to_cellpar', 'cellpar_to_cell', 'distance']
-=======
+
 __all__ = ['wrap_positions', 'get_layers', 'find_mic', 'get_duplicate_atoms',
            'cell_to_cellpar', 'cellpar_to_cell',
-           'crystal_structure_from_cell', 'distance']
->>>>>>> 772e2af4
+           'crystal_structure_from_cell', 'distance']