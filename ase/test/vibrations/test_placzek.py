"""
Test Placzek type resonant Raman implementations
"""
import os
import pytest

from ase.parallel import parprint, world
from ase.vibrations.vibrations import Vibrations
from ase.vibrations.resonant_raman import ResonantRamanCalculator
from ase.vibrations.placzek import Placzek, Profeta
from ase.calculators.h2morse import (H2Morse,
                                     H2MorseExcitedStates,
                                     H2MorseExcitedStatesCalculator)


def test_summary():
    atoms = H2Morse()
    rmc = ResonantRamanCalculator(atoms, H2MorseExcitedStatesCalculator)
    rmc.run()
    pz = Placzek(atoms, H2MorseExcitedStates)
    pz.summary(1.)


def test_names():
    """Test different gs vs excited name"""
    atoms = H2Morse()
    Vibrations(atoms).run()
    assert os.path.isfile('vib.0x-.pckl')
    rmc = ResonantRamanCalculator(atoms, H2MorseExcitedStatesCalculator,
                                  verbose=True)
    rmc.run()
    assert os.path.isfile('raman.eq.pckl')
    try:
        os.remove('raman.0x-.pckl')  # make sure this is not used
    except FileNotFoundError:
        pass  # removed by another process
        
    om = 1
    gam = 0.1
    pz = Placzek(atoms, H2MorseExcitedStates,
                 name='vib', exname='raman')
    pzi = pz.absolute_intensity(omega=om, gamma=gam)[-1]
    parprint(pzi, 'Placzek')

    # check that work was distributed correctly
    assert len(pz.myindices) <= -(-6 // world.size)
    

def test_overlap():
    """Test equality with and without overlap"""
    atoms = H2Morse()
    name = 'rrmorse'
    nstates = 3
    rmc = ResonantRamanCalculator(atoms, H2MorseExcitedStatesCalculator,
                                  exkwargs={'nstates': nstates},
                                  overlap=lambda x, y: x.overlap(y),
                                  name=name, txt='-')
    rmc.run()

    om = 1
    gam = 0.1
    po = Profeta(atoms, H2MorseExcitedStates,
                 exkwargs={'nstates': nstates}, approximation='Placzek',
                 overlap=True, name=name, txt='-')
    poi = po.absolute_intensity(omega=om, gamma=gam)[-1]

    pr = Profeta(atoms, H2MorseExcitedStates,
                 exkwargs={'nstates': nstates}, approximation='Placzek',
                 name=name, txt=None)
    pri = pr.absolute_intensity(omega=om, gamma=gam)[-1]

    print('overlap', pri, poi, poi / pri)
    assert pri == pytest.approx(poi, 1e-4)


def test_compare_placzek_implementation_intensities():
    """Intensities of different Placzek implementations
    should be similar"""
    atoms = H2Morse()
    name = 'placzek'
    rmc = ResonantRamanCalculator(atoms, H2MorseExcitedStatesCalculator,
                                  overlap=lambda x, y: x.overlap(y),
                                  name=name, txt='-')
    rmc.run()

    om = 1
    gam = 0.1

    pz = Placzek(atoms, H2MorseExcitedStates,
                 name=name, txt=None)
    pzi = pz.absolute_intensity(omega=om, gamma=gam)[-1]
    print(pzi, 'Placzek')

    # Profeta using frozenset
    pr = Profeta(atoms, H2MorseExcitedStates,
                 approximation='Placzek',
                 name=name, txt=None)
    pri = pr.absolute_intensity(omega=om, gamma=gam)[-1]
    print(pri, 'Profeta using frozenset')
    assert pzi == pytest.approx(pri, 1e-3)
    
    # Profeta using overlap
<<<<<<< HEAD
    pr = Profeta(atoms, H2MorseExcitedStates,
                 approximation='Placzek', overlap=True,
                 name=name, txt=None)
    pro = pr.absolute_intensity(omega=om, gamma=gam)[-1]
    print(pro, 'Profeta using overlap')
    assert pro == pytest.approx(pri, 1e-3)


if __name__ == '__main__':
    test_overlap()
=======
    name = 'profeta'
    pr = Profeta(atoms, H2MorseExcitedStatesAndCalculator,
                 approximation='Placzek',
                 gsname=name, exname=name,
                 overlap=lambda x, y: x.overlap(y),
                 txt=None)
    pr.run()
    pro = pr.absolute_intensity(omega=om)[-1]
    assert pro == pytest.approx(pri, 1e-3)
>>>>>>> 8351d998
<|MERGE_RESOLUTION|>--- conflicted
+++ resolved
@@ -100,25 +100,9 @@
     assert pzi == pytest.approx(pri, 1e-3)
     
     # Profeta using overlap
-<<<<<<< HEAD
     pr = Profeta(atoms, H2MorseExcitedStates,
                  approximation='Placzek', overlap=True,
                  name=name, txt=None)
     pro = pr.absolute_intensity(omega=om, gamma=gam)[-1]
     print(pro, 'Profeta using overlap')
-    assert pro == pytest.approx(pri, 1e-3)
-
-
-if __name__ == '__main__':
-    test_overlap()
-=======
-    name = 'profeta'
-    pr = Profeta(atoms, H2MorseExcitedStatesAndCalculator,
-                 approximation='Placzek',
-                 gsname=name, exname=name,
-                 overlap=lambda x, y: x.overlap(y),
-                 txt=None)
-    pr.run()
-    pro = pr.absolute_intensity(omega=om)[-1]
-    assert pro == pytest.approx(pri, 1e-3)
->>>>>>> 8351d998
+    assert pro == pytest.approx(pri, 1e-3)