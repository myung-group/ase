from ase import Atoms
from ase.db import connect
import ase.db.app as app

c = connect('test.db', append=False)

x = [0, 1, 2]
t1 = [1, 2, 0]
t2 = [[2, 3], [1, 1], [1, 0]]

<<<<<<< HEAD
atoms = Atoms('H2O')
atoms.center(vacuum=5)
atoms.set_pbc(True)

c.write(atoms,
=======
c.write(Atoms('H2O'),
>>>>>>> 25c8e667
        foo=42.0,
        bar='abc',
        data={'x': x,
              't1': t1,
              't2': t2})

c.metadata = {'title': 'Test title',
              'key_descriptions':
                  {'foo': ('FOO', 'FOO ...', '`m_e`')},
              'default_columns': ['foo', 'formula', 'bar']}
c.python = None
app.databases['default'] = c
app.app.testing = True
c = app.app.test_client()
page = c.get('/').data.decode()
assert 'Test title' in page
assert 'FOO' in page
c.get('/id/1')
c.get('json/1').data
c.get('sqlite/1').data
c.get('sqlite?x=1').data
c.get('json?x=1').data<|MERGE_RESOLUTION|>--- conflicted
+++ resolved
@@ -8,15 +8,11 @@
 t1 = [1, 2, 0]
 t2 = [[2, 3], [1, 1], [1, 0]]
 
-<<<<<<< HEAD
 atoms = Atoms('H2O')
 atoms.center(vacuum=5)
 atoms.set_pbc(True)
 
 c.write(atoms,
-=======
-c.write(Atoms('H2O'),
->>>>>>> 25c8e667
         foo=42.0,
         bar='abc',
         data={'x': x,
