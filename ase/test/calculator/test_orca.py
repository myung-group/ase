import pytest
<<<<<<< HEAD
import numpy as np

from ase.calculators.orca import ORCA
from ase.atoms import Atoms
from ase.units import Hartree
from ase.optimize import BFGS

=======
import re
from ase.atoms import Atoms
from ase.optimize import BFGS

calc = pytest.mark.calculator


@pytest.fixture
def txt1():
    return '               Program Version 4.1.2  - RELEASE  -'


@pytest.fixture
def ref1():
    return '4.1.2'


def test_orca_version_from_string(txt1, ref1):
    from ase.calculators.orca import get_version_from_orca_header

    version = get_version_from_orca_header(txt1)
    assert version == ref1


@calc('orca')
def test_orca_version_from_executable(factory):
    # only check the format to be compatible with future versions
    version_regexp = re.compile(r'\d+.\d+.\d+')

    version = factory.version()
    assert version_regexp.match(version)


@calc('orca')
def test_ohh(factory):
    atoms = Atoms('OHH',
                  positions=[(0, 0, 0), (1, 0, 0), (0, 1, 0)])

    atoms.calc = factory.calc(orcasimpleinput='BLYP def2-SVP')
>>>>>>> 54c5d8a2

@pytest.fixture
def water():
    return Atoms('OHH', positions=[(0, 0, 0), (1, 0, 0), (0, 1, 0)])


def test_orca(water):
    water.calc = ORCA(label='water', orcasimpleinput='BLYP def2-SVP Engrad')

    with BFGS(water) as opt:
        opt.run(fmax=0.05)

    final_energy = water.get_potential_energy()
    np.testing.assert_almost_equal(final_energy, -2077.24420, decimal=0)


def test_orca_sp(water):
    water.calc = ORCA(label='water', orcasimpleinput='BLYP def2-SVP', task="SP")

    final_energy = water.get_potential_energy()
    np.testing.assert_almost_equal(final_energy, -2077.24420, decimal=0)


def test_orca_use_last_energy(water):
    water.calc = ORCA(
        label='water',
        orcasimpleinput='PBE def2-SVP Opt TightOpt')
    energy = water.get_potential_energy() / Hartree

    np.testing.assert_almost_equal(energy, -76.272686944630, decimal=6)<|MERGE_RESOLUTION|>--- conflicted
+++ resolved
@@ -1,16 +1,11 @@
 import pytest
-<<<<<<< HEAD
+import re
 import numpy as np
 
-from ase.calculators.orca import ORCA
 from ase.atoms import Atoms
 from ase.units import Hartree
 from ase.optimize import BFGS
 
-=======
-import re
-from ase.atoms import Atoms
-from ase.optimize import BFGS
 
 calc = pytest.mark.calculator
 
@@ -47,15 +42,16 @@
                   positions=[(0, 0, 0), (1, 0, 0), (0, 1, 0)])
 
     atoms.calc = factory.calc(orcasimpleinput='BLYP def2-SVP')
->>>>>>> 54c5d8a2
+
 
 @pytest.fixture
 def water():
     return Atoms('OHH', positions=[(0, 0, 0), (1, 0, 0), (0, 1, 0)])
 
 
-def test_orca(water):
-    water.calc = ORCA(label='water', orcasimpleinput='BLYP def2-SVP Engrad')
+def test_orca(water, factory):
+    water.calc = factory.calc(label='water',
+                              orcasimpleinput='BLYP def2-SVP Engrad')
 
     with BFGS(water) as opt:
         opt.run(fmax=0.05)
@@ -64,15 +60,16 @@
     np.testing.assert_almost_equal(final_energy, -2077.24420, decimal=0)
 
 
-def test_orca_sp(water):
-    water.calc = ORCA(label='water', orcasimpleinput='BLYP def2-SVP', task="SP")
+def test_orca_sp(water, factory):
+    water.calc = factory.calc(label='water', orcasimpleinput='BLYP def2-SVP',
+                              task="SP")
 
     final_energy = water.get_potential_energy()
     np.testing.assert_almost_equal(final_energy, -2077.24420, decimal=0)
 
 
-def test_orca_use_last_energy(water):
-    water.calc = ORCA(
+def test_orca_use_last_energy(water, factory):
+    water.calc = factory.calc(
         label='water',
         orcasimpleinput='PBE def2-SVP Opt TightOpt')
     energy = water.get_potential_energy() / Hartree
