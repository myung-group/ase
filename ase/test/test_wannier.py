--- conflicted
+++ resolved
@@ -20,15 +20,6 @@
 
 
 @pytest.fixture(scope='module')
-<<<<<<< HEAD
-def _std_calculator(tmp_path_factory):
-    gpaw = pytest.importorskip('gpaw')
-    atoms = molecule('H2', pbc=True)
-    atoms.center(vacuum=3.)
-    gpw = tmp_path_factory.mktemp('wan_calc') / 'wan_gaas.gpw'
-    calc = gpaw.GPAW(gpts=(8, 8, 8), nbands=4,
-                     kpts={'size': (2, 2, 2), 'gamma': True},
-=======
 def _std_calculator_gpwfile(tmp_path_factory, factories):
     factories.require('gpaw')
     import gpaw
@@ -36,7 +27,6 @@
     atoms.center(vacuum=3.)
     gpw_path = tmp_path_factory.mktemp('sub') / 'dumpfile.gpw'
     calc = gpaw.GPAW(gpts=(8, 8, 8), nbands=4, kpts=(2, 2, 2),
->>>>>>> 71ab6943
                      symmetry='off', txt=None)
     atoms.calc = calc
     atoms.get_potential_energy()
