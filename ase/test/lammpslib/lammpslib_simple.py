--- conflicted
+++ resolved
@@ -86,12 +86,7 @@
 # the example from the docstring
 
 cmds = ["pair_style eam/alloy",
-<<<<<<< HEAD
-        "pair_coeff * * {path}/NiAlH_jea.eam.alloy Al H"
-        "".format(path=potential_path)]
-=======
         "pair_coeff * * NiAlH_jea.eam.alloy Al H"]
->>>>>>> 0bb1e255
 
 Ni = bulk('Ni', cubic=True)
 H = Atom('H', position=Ni.cell.diagonal()/2)
@@ -199,17 +194,7 @@
 at.set_calculator(lammps)
 dyn = VelocityVerlet(at, 1 * units.fs)
 
-<<<<<<< HEAD
 assert_allclose(at.get_potential_energy(), 2041.411982950972)
 
 dyn.run(10)
-assert_allclose(at.get_potential_energy(), 312.4315854721744)
-=======
-energy = at.get_potential_energy()
-energy_ref = 2041.411982950972
-np.testing.assert_allclose(energy, energy_ref, rtol=1e-7)
-dyn.run(10)
-energy = at.get_potential_energy()
-energy_ref = 312.4315854721744
-np.testing.assert_allclose(energy, energy_ref, rtol=1e-7)
->>>>>>> 0bb1e255
+assert_allclose(at.get_potential_energy(), 312.4315854721744)