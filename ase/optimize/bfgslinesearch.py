from __future__ import print_function
#__docformat__ = "restructuredtext en"
# ******NOTICE***************
# optimize.py module by Travis E. Oliphant
#
# You may copy and use this module as you see fit with no
# guarantee implied provided you keep this notice in all copies.
# *****END NOTICE************

import time
import numpy as np
from numpy import atleast_1d, eye, mgrid, argmin, zeros, shape, empty, \
    squeeze, vectorize, asarray, absolute, sqrt, Inf, asfarray, isinf
from ase.utils.linesearch import LineSearch
from ase.optimize.optimize import Optimizer


# These have been copied from Numeric's MLab.py
# I don't think they made the transition to scipy_core

# Modified from scipy_optimize
abs = absolute
<<<<<<< HEAD
pymin = min
pymax = max
__version__="0.1"
=======
import __builtin__
pymin = __builtin__.min
pymax = __builtin__.max
__version__ = '0.1'

>>>>>>> 2c61df73

class BFGSLineSearch(Optimizer):
    def __init__(self, atoms, restart=None, logfile='-', maxstep=.2,
                 trajectory=None, c1=0.23, c2=0.46, alpha=10.0, stpmax=50.0,
                 master=None):
        """Optimize atomic positions in the BFGSLineSearch algorithm, which
        uses both forces and potential energy information.

        Parameters:

        atoms: Atoms object
            The Atoms object to relax.

        restart: string
            Pickle file used to store hessian matrix. If set, file with
            such a name will be searched and hessian matrix stored will
            be used, if the file exists.
        
        trajectory: string
            Pickle file used to store trajectory of atomic movement.

        maxstep: float
            Used to set the maximum distance an atom can move per
            iteration (default value is 0.2 Angstroms).
        
        logfile: file object or str
            If *logfile* is a string, a file with that name will be opened.
            Use '-' for stdout.

        master: boolean
            Defaults to None, which causes only rank 0 to save files.  If
            set to true,  this rank will save files.
        """
        self.maxstep = maxstep
        self.stpmax = stpmax
        self.alpha = alpha
        self.H = None
        self.c1 = c1
        self.c2 = c2
        self.force_calls = 0
        self.function_calls = 0
        self.r0 = None
        self.g0 = None
        self.e0 = None
        self.load_restart = False
        self.task = 'START'
        self.rep_count = 0
        self.p = None
        self.alpha_k = None
        self.no_update = False
        self.replay = False

        Optimizer.__init__(self, atoms, restart, logfile, trajectory, master)

    def read(self):
        self.r0, self.g0, self.e0, self.task, self.H = self.load()
        self.load_restart = True    

    def reset(self):
        print('reset')
        self.H = None
        self.r0 = None
        self.g0 = None
        self.e0 = None
        self.rep_count = 0
          

    def step(self, f):
        atoms = self.atoms
        from ase.neb import NEB 
        if isinstance(atoms, NEB):
            raise TypeError('NEB calculations cannot use the BFGSLineSearch'
                            ' optimizer. Use BFGS or another optimizer.')
        r = atoms.get_positions()
        r = r.reshape(-1)
        g = -f.reshape(-1) / self.alpha
        p0 = self.p
        self.update(r, g, self.r0, self.g0, p0)
        #o,v = np.linalg.eigh(self.B)
        e = self.func(r)

        self.p = -np.dot(self.H,g)
        p_size = np.sqrt((self.p **2).sum())
        if self.nsteps != 0:
            p0_size = np.sqrt((p0 **2).sum())
            delta_p = self.p/p_size + p0/p0_size
        if p_size <= np.sqrt(len(atoms) * 1e-10):
            self.p /= (p_size / np.sqrt(len(atoms)*1e-10))
        ls = LineSearch()
        self.alpha_k, e, self.e0, self.no_update = \
           ls._line_search(self.func, self.fprime, r, self.p, g, e, self.e0,
                           maxstep=self.maxstep, c1=self.c1,
                           c2=self.c2, stpmax=self.stpmax)
        if self.alpha_k is None:
            raise RuntimeError("LineSearch failed!")

        dr = self.alpha_k * self.p
        atoms.set_positions((r+dr).reshape(len(atoms),-1))
        self.r0 = r
        self.g0 = g
        self.dump((self.r0, self.g0, self.e0, self.task, self.H))

    def update(self, r, g, r0, g0, p0):
        self.I = eye(len(self.atoms) * 3, dtype=int)
        if self.H is None:
            self.H = eye(3 * len(self.atoms))
            #self.B = np.linalg.inv(self.H)
            return
        else:
            dr = r - r0
            dg = g - g0
            # self.alpha_k can be None!!!
            if not ((self.alpha_k or 0 > 0 and
                     abs(np.dot(g,p0)) - abs(np.dot(g0,p0)) < 0)
                    or self.replay):
                return
            if self.no_update == True:
                print('skip update')
                return

            try: # this was handled in numeric, let it remaines for more safety
                rhok = 1.0 / (np.dot(dg,dr))
            except ZeroDivisionError:
                rhok = 1000.0
                print("Divide-by-zero encountered: rhok assumed large")
            if isinf(rhok): # this is patch for np
                rhok = 1000.0
                print("Divide-by-zero encountered: rhok assumed large")
            A1 = self.I - dr[:, np.newaxis] * dg[np.newaxis, :] * rhok
            A2 = self.I - dg[:, np.newaxis] * dr[np.newaxis, :] * rhok
            H0 = self.H
            self.H = np.dot(A1, np.dot(self.H, A2)) + rhok * dr[:, np.newaxis] \
                     * dr[np.newaxis, :]
            #self.B = np.linalg.inv(self.H)

    def func(self, x):
        """Objective function for use of the optimizers"""
        self.atoms.set_positions(x.reshape(-1, 3))
        self.function_calls += 1
        # Scale the problem as SciPy uses I as initial Hessian:
        return self.atoms.get_potential_energy() / self.alpha
    
    def fprime(self, x):
        """Gradient of the objective function for use of the optimizers"""
        self.atoms.set_positions(x.reshape(-1, 3))
        self.force_calls += 1
        # Remember that forces are minus the gradient!
        # Scale the problem as SciPy uses I as initial Hessian.
        f = self.atoms.get_forces().reshape(-1) 
        return - f / self.alpha

    def replay_trajectory(self, traj):
        """Initialize hessian from old trajectory."""
        self.replay = True
        if isinstance(traj, str):
            from ase.io.trajectory import PickleTrajectory
            traj = PickleTrajectory(traj, 'r')
        atoms = traj[0]
        r0 = None
        g0 = None
        for i in range(0, len(traj) - 1):
            r = traj[i].get_positions().ravel()
            g = - traj[i].get_forces().ravel() / self.alpha
            self.update(r, g, r0, g0, self.p)
            self.p = -np.dot(self.H,g)
            r0 = r.copy()
            g0 = g.copy()
        self.r0 = r0
        self.g0 = g0

    def log(self, forces):
        fmax = sqrt((forces**2).sum(axis=1).max())
        e = self.atoms.get_potential_energy()
        T = time.localtime()
        if self.logfile is not None:
            name = self.__class__.__name__
            self.logfile.write('%s: %3d[%3d]  %02d:%02d:%02d %15.6f %12.4f\n'
                               % (name, self.nsteps, self.force_calls,
                                  T[3], T[4], T[5], e, fmax))
            self.logfile.flush()
        

def wrap_function(function, args):
    ncalls = [0]
    def function_wrapper(x):
        ncalls[0] += 1
        return function(x, *args)
    return ncalls, function_wrapper<|MERGE_RESOLUTION|>--- conflicted
+++ resolved
@@ -20,17 +20,10 @@
 
 # Modified from scipy_optimize
 abs = absolute
-<<<<<<< HEAD
 pymin = min
 pymax = max
-__version__="0.1"
-=======
-import __builtin__
-pymin = __builtin__.min
-pymax = __builtin__.max
 __version__ = '0.1'
 
->>>>>>> 2c61df73
 
 class BFGSLineSearch(Optimizer):
     def __init__(self, atoms, restart=None, logfile='-', maxstep=.2,
