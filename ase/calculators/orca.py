--- conflicted
+++ resolved
@@ -111,17 +111,11 @@
         # Energy:
         re_energy = re.compile(r"FINAL SINGLE POINT ENERGY.*\n")
         re_not_converged = re.compile(r"Wavefunction not fully converged")
-<<<<<<< HEAD
         found_line = re_energy.finditer(text)
         for match in found_line:
             if not re_not_converged.search(match.group()):
-                self.results['energy'] = float(match.group().split()[-1]) * Hartree
-=======
-        found_line = re_energy.search(text)
-        if found_line and not re_not_converged.search(found_line.group()):
-            self.results['energy'] = float(
-                found_line.group().split()[-1]) * Hartree
->>>>>>> 910f2035
+                self.results['energy'] = float(
+                    match.group().split()[-1]) * Hartree
 
     def read_forces(self):
         """Read Forces from ORCA output file."""
